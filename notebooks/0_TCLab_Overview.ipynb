--- conflicted
+++ resolved
@@ -69,11 +69,7 @@
     "\n",
     "    a = TCLab()\n",
     "\n",
-<<<<<<< HEAD
-    "Upon creation, the TCLab() instance attempts to find the TCLab device connected to a serial port. An error is generated if no device is found."
-=======
     "Upon creation, the tclab() instance attempts to find a device connected to a serial port. An error is generated if no device is found.  The instance should be closed when no longer in use."
->>>>>>> 30f7a943
    ]
   },
   {
@@ -130,13 +126,7 @@
     }
    ],
    "source": [
-<<<<<<< HEAD
-    "import sys\n",
-    "sys.path.append(\"..\")\n",
-    "from tcab import TCLab\n",
-=======
     "from tclab import tclab\n",
->>>>>>> 30f7a943
     "\n",
     "with TCLab() as a:\n",
     "    print(a.version)"
@@ -174,13 +164,7 @@
     }
    ],
    "source": [
-<<<<<<< HEAD
-    "import sys\n",
-    "sys.path.append(\"..\")\n",
-    "from tclab import TCLab\n",
-=======
     "from tclab import tclab\n",
->>>>>>> 30f7a943
     "\n",
     "with tclab() as a:\n",
     "    print(\"Temperature 1: {0:0.2f} C\".format(a.T1))\n",
@@ -246,13 +230,7 @@
     }
    ],
    "source": [
-<<<<<<< HEAD
-    "import sys\n",
-    "sys.path.append(\"..\")\n",
-    "from tclab import TCLab\n",
-=======
     "from tclab import tclab\n",
->>>>>>> 30f7a943
     "import time\n",
     "\n",
     "with tclab() as a:\n",
@@ -310,13 +288,7 @@
     }
    ],
    "source": [
-<<<<<<< HEAD
-    "import sys\n",
-    "sys.path.append(\"..\")\n",
-    "from tclab import clock\n",
-=======
     "from tclab import tclab, clock\n",
->>>>>>> 30f7a943
     "\n",
     "tperiod = 5\n",
     "tstep = 1\n",
@@ -358,13 +330,7 @@
     }
    ],
    "source": [
-<<<<<<< HEAD
-    "import sys\n",
-    "sys.path.append(\"..\")\n",
-    "from tclab import clock\n",
-=======
     "from tclab import tclab, clock\n",
->>>>>>> 30f7a943
     "\n",
     "import time\n",
     "\n",
@@ -446,13 +412,8 @@
    "source": [
     "%matplotlib inline \n",
     "import sys\n",
-<<<<<<< HEAD
-    "sys.path.append('..')\n",
-    "from tclab import TCLab, clock\n",
-=======
     "sys.path.append(\"..\")\n",
     "from tclab import tclab, clock\n",
->>>>>>> 30f7a943
     "\n",
     "tperiod = 200\n",
     "\n",
